import datetime
import json
import logging
import multiprocessing
import os
from pathlib import Path
from typing import cast

import click
from click_option_group import optgroup
from detectron2.utils.env import seed_all_rng
from tabulate import tabulate
import torch
from moseq2_detectron_extract.dataset import generate_dataset_for_sessions, write_label_studio_tasks

from moseq2_detectron_extract.extract import extract_session
from moseq2_detectron_extract.io.annot import (default_keypoint_names, load_annotations_helper, mask_to_poly, read_tasks,
                                               register_dataset_metadata,
                                               register_datasets, replace_multiple_data_paths_in_annotations)
from moseq2_detectron_extract.io.flips import flip_dataset, read_flips_file
from moseq2_detectron_extract.io.session import Session
from moseq2_detectron_extract.io.util import (
    attach_file_logger, backup_existing_file, click_monkey_patch_option_show_defaults,
    enable_profiling, ensure_dir, find_unused_file_path, setup_logging)
from moseq2_detectron_extract.model import Evaluator, Trainer
from moseq2_detectron_extract.model.config import (add_dataset_cfg,
                                                   get_base_config,
                                                   load_config)
from moseq2_detectron_extract.model.deploy import export_model
from moseq2_detectron_extract.model.predict import Predictor
from moseq2_detectron_extract.model.util import (get_available_device_info,
                                                 get_available_devices,
                                                 get_default_device,
                                                 get_last_checkpoint,
                                                 get_specific_checkpoint,
                                                 get_system_versions)
from moseq2_detectron_extract.proc.util import check_completion_status
from moseq2_detectron_extract.quality import find_outliers_h5
from moseq2_detectron_extract.viz import H5ResultPreviewVideoGenerator
from detectron2.structures import Instances

# import warnings
# warnings.filterwarnings('ignore', category=UserWarning, module='torch') # disable UserWarning: floor_divide is deprecated
# warnings.showwarning = warn_with_traceback
# np.seterr(all='raise')

import warnings
warnings.filterwarnings("ignore")

if os.getenv('MOSEQ_DETECTRON_PROFILE', 'False').lower() in ('true', '1', 't'):
    enable_profiling()


# Show click option defaults
click_monkey_patch_option_show_defaults()

@click.group()
@click.version_option()
def cli():
    ''' Toolbox for training and using Detectron2 models for
        moseq raw data processing
    '''
    pass # pylint: disable=unnecessary-pass


# pylint: disable=unused-argument

@cli.command(name='train', help='Train a model')
@click.argument('annot_file', required=True, nargs=-1, type=click.Path(exists=True))
@click.argument('model_dir', nargs=1, type=click.Path(exists=False))
@click.option('--config', default=None, type=click.Path(), help='Model configuration to override base configuration, in yaml format.')
@click.option('--replace-data-path', multiple=True, default=[], type=(str, str),
    help='Replace path to data image items in `annot_file`. Specify <search> <replace>')
@click.option('--resume', is_flag=True, help='Resume training from a previous checkpoint')
@click.option('--auto-cd', is_flag=True, help='treat model_dir as a base directory and create a child dir for this specific run')
def train(annot_file, model_dir, config, replace_data_path, resume, auto_cd):
    ''' CLI entrypoint for model training '''
    setup_logging(add_defered_file_handler=True)
    logging.info('')
    if resume:
        logging.info(f'Resuming Model Training from: {model_dir}')
        cfg = load_config(os.path.join(model_dir, 'config.yaml'))

        if config is not None:
            logging.warning('WARNING: Ignoring --config because you opted to resume training from a previous checkpoint!')
    else:
        cfg = get_base_config()

        if config is not None:
            logging.info('Attempting to load your extra --config and merge with the base configuration')
            cfg.merge_from_file(config)

        if auto_cd:
            cfg.OUTPUT_DIR = os.path.join(model_dir, datetime.datetime.now().strftime('%Y-%m-%dT%H-%M_%S'))
        else:
            cfg.OUTPUT_DIR = model_dir

        if os.path.exists(os.path.join(cfg.OUTPUT_DIR, 'config.yaml')):
            logging.info(f'Hmmm... it looks like there is already a model located here.... ({cfg.OUTPUT_DIR})')
            logging.info('If you wish to resume training, please use the --resume flag')
            logging.info('Otherwise please change the `model_dir` argument to another location, or utilize the --auto-cd option')
            logging.info('Exiting...')
            return

        logging.info(f'Model training output directory: {cfg.OUTPUT_DIR}')

    ensure_dir(cfg.OUTPUT_DIR)
    attach_file_logger(os.path.join(cfg.OUTPUT_DIR, 'train.log'))

    seed_all_rng(None if cfg.SEED < 0 else cfg.SEED) # Seed the random number generators


    load_annotations_helper(annot_file,
                            replace_data_path,
                            mask_format=cfg.INPUT.MASK_FORMAT,
                            register=True,
                            show_info=True)


    if not resume:
        cfg = add_dataset_cfg(cfg)
        with open(os.path.join(cfg.OUTPUT_DIR, 'config.yaml'), 'w', encoding='utf-8') as config_file:
            config_file.write(cfg.dump())

    logging.info(cfg)

    trainer = Trainer(cfg)
    trainer.resume_or_load(resume=resume)
    trainer.train()



@cli.command(name='evaluate', help='Evaluate a model given a test dataset')
@click.argument('model_dir', nargs=1, type=click.Path(exists=True))
@click.argument('annot_file', required=True, nargs=-1, type=click.Path(exists=True))
@click.option('--replace-data-path', multiple=True, default=[], type=(str, str),
    help='Replace path to data image items in `annot_file`. Specify <search> <replace>')
@optgroup.option('--instance-threshold', default=0.05, type=click.FloatRange(min=0.0, max=1.0), help='Minimum score threshold to filter inference results')
@optgroup.option('--expected-instances', default=1, type=click.IntRange(min=1), help='Maximum number of instances expected in each frame')
def evaluate(model_dir, annot_file, replace_data_path, instance_threshold, expected_instances):
    ''' CLI entrypoint for model evaluation '''
    setup_logging()
    logging.info('') # Empty line to give some breething room

    logging.info('Loading model configuration....')
    cfg = get_base_config()
    with open(os.path.join(model_dir, 'config.yaml'), 'r', encoding='utf-8') as cfg_file:
        cfg = cfg.load_cfg(cfg_file)
    cfg.MODEL.WEIGHTS = get_last_checkpoint(model_dir)
    cfg.MODEL.ROI_HEADS.SCORE_THRESH_TEST = instance_threshold  # set a custom testing threshold
    cfg.TEST.DETECTIONS_PER_IMAGE = expected_instances  # set a custom number of detections per image


    annotations = load_annotations_helper(annot_file,
                                          replace_data_path,
                                          mask_format=cfg.INPUT.MASK_FORMAT,
                                          register=False,
                                          show_info=True)
    register_datasets(annotations, split=False)

    evaluator = Evaluator(cfg)
    evaluator()



@cli.command(name='extract', short_help='Extract a moseq session raw data')
@click.argument('model', nargs=1, type=click.Path(exists=True))
@click.argument('input_file', nargs=1, type=click.Path(exists=True))
@optgroup.group('Model Inference')
@optgroup.option('--device', default=get_default_device(), type=click.Choice(get_available_devices()), help='Device to run model inference on')
@optgroup.option('--checkpoint', default='last', help='Model checkpoint to load. Use "last" to load the last checkpoint')
@optgroup.option('--batch-size', default=10, type=int, help='Number of frames for each model inference iteration')
@optgroup.option('--instance-threshold', default=0.05, type=click.FloatRange(min=0.0, max=1.0), help='Minimum score threshold to filter inference results')
@optgroup.option('--expected-instances', default=1, type=click.IntRange(min=1), help='Maximum number of instances expected in each frame')
@optgroup.group('Background Detection')
@optgroup.option('--bg-roi-dilate', default=(10, 10), type=(int, int), help='Size of the mask dilation (to include environment walls)')
@optgroup.option('--bg-roi-shape', default='ellipse', type=str, help='Shape to use for the mask dilation (ellipse or rect)')
@optgroup.option('--bg-roi-index', default=0, type=int, help='Index of which background mask(s) to use')
@optgroup.option('--bg-roi-weights', default=(1, .1, 1), type=(float, float, float), help='Feature weighting (area, extent, dist) of the background mask')
@optgroup.option('--bg-roi-depth-range', default=(650, 750), type=(float, float), help='Range to search for floor of arena (in mm)')
@optgroup.option('--bg-roi-gradient-filter', default=False, type=bool, help='Exclude walls with gradient filtering')
@optgroup.option('--bg-roi-gradient-threshold', default=3000, type=float, help='Gradient must be < this to include points')
@optgroup.option('--bg-roi-gradient-kernel', default=7, type=int, help='Kernel size for Sobel gradient filtering')
@optgroup.option('--bg-roi-fill-holes', default=True, type=bool, help='Fill holes in ROI')
@optgroup.option('--use-plane-bground', is_flag=True, help='Use a plane fit for the background. Useful for mice that don\'t move much')
@optgroup.group('Output')
@optgroup.option('--output-dir', default=None, help='Output directory to save the extraction output files')
@optgroup.option('--frame-dtype', default='uint8', type=click.Choice(['uint8', 'uint16']), help='Data type for processed frames')
@optgroup.option('--min-height', default=0, type=int, help='Min mouse height from floor (mm)')
@optgroup.option('--max-height', default=100, type=int, help='Max mouse height from floor (mm)')
@optgroup.option('--crop-size', default=(80, 80), type=(int, int), help='Size of crop region')
@optgroup.option('--report-outliers', is_flag=True, help='Report outliers in extracted data')
@optgroup.group('Input and Processing')
@optgroup.option('--frame-trim', default=(0, 0), type=(int, int), help='Frames to trim from beginning and end of data')
@optgroup.option('--chunk-size', default=1000, type=int, help='Number of frames for each processing iteration')
@optgroup.option('--chunk-overlap', default=0, type=int, help='Frames overlapped in each chunk')
@optgroup.option('--fps', default=30, type=int, help='Frame rate of camera')
def extract(model, input_file, device, checkpoint, batch_size, instance_threshold, expected_instances, frame_trim, chunk_size, chunk_overlap,
          bg_roi_dilate, bg_roi_shape, bg_roi_index, bg_roi_weights, bg_roi_depth_range, bg_roi_gradient_filter, bg_roi_gradient_threshold,
          bg_roi_gradient_kernel, bg_roi_fill_holes, use_plane_bground, frame_dtype, output_dir, min_height, max_height, fps, crop_size,
          report_outliers):
    ''' Extract a moseq session with a trained detectron2 model

    \b
    MODEL is a path to a model, which could be:
        A) Path to a directory containing model files. It is expected that the directory contain a file `config.yaml`
           containing the model configuration. The model which is ultimatly loaded is affected by --checkpoint.
            This method allows dynamically setting some other parameters, such as --device, --instance-threshold,
           and --expected-instances.
        B) Path to a file with a `*.ts` extension whose contents are a compiled torchscript model.
           The parameters --device, --checkpoint, --instance-threshold, and --expected-instances have no effect,
           since these are "burned into" the model when it is compiled.
    \b
    INPUT_FILE is a path to moseq raw depth data, which could be:
        A) Path to a compressed moseq session in tar.gz format which contains a depth.dat file,
           ex: /path/to/session_1234567890.tar.gz
        B) Path to an uncompressed moseq session depth.dat file,
           ex: /path/to/session_1234567890/depth.dat
    '''
    setup_logging(add_defered_file_handler=True)
    print('') # Empty line to give some breething room

    config_data = locals()
    config_data.update({
        'use_tracking_model': False,
        'flip_classifier': model,
        'dataset_name': 'moseq'
    })

    session = Session(input_file, frame_trim=frame_trim)

    status_filename = extract_session(session=session, config=config_data)

    if report_outliers:
        if not check_completion_status(status_filename):
            logging.info('')
            logging.info('Skipping search for outlier frames because session extraction was not completed!')
        else:
            logging.info('')
            logging.info('Searching for outlier frames....')
            result_filename = os.path.splitext(status_filename)[0] + '.h5'
            kpt_names = [kp for kp in default_keypoint_names if kp != 'TailTip']
            find_outliers_h5(result_filename, keypoint_names=kpt_names)



@cli.command(name='generate-dataset', help='Generate dataset samples from a moseq session')
@click.argument('input_file', nargs=-1, type=click.Path(exists=True))
@optgroup.group('Sample Selection')
@optgroup.option('--num-samples', default=100, type=int, help='Total number of samples to draw')
@optgroup.option('--indices', default=None, type=str, help='A comma separated list of indices, or path to a file containing one index per line. '
    'When --sample-method=list, the indicies to directly pick. When --sample-method=random or --sample-method=kmeans, '
    'limit selection to this set of indicies. Otherwise unused.')
@optgroup.option('--sample-method', default='uniform', type=click.Choice(['random', 'uniform', 'kmeans', 'list']),
    help='Method to sample the data. Random chooses a random sample of frames. Uniform will produce a temporally uniform sample. '
    'Kmeans performs clustering on downsampled frames. List interprets --indices as a comma separated list of indices to extract.')
@optgroup.group('Background Detection')
@optgroup.option('--bg-roi-dilate', default=(10, 10), type=(int, int), help='Size of the mask dilation (to include environment walls)')
@optgroup.option('--bg-roi-shape', default='ellipse', type=str, help='Shape to use for the mask dilation (ellipse or rect)')
@optgroup.option('--bg-roi-index', default=0, type=int, help='Index of which background mask(s) to use')
@optgroup.option('--bg-roi-weights', default=(1, .1, 1), type=(float, float, float), help='Feature weighting (area, extent, dist) of the background mask')
@optgroup.option('--bg-roi-depth-range', default=(650, 750), type=(float, float), help='Range to search for floor of arena (in mm)')
@optgroup.option('--bg-roi-gradient-filter', default=False, type=bool, help='Exclude walls with gradient filtering')
@optgroup.option('--bg-roi-gradient-threshold', default=3000, type=float, help='Gradient must be < this to include points')
@optgroup.option('--bg-roi-gradient-kernel', default=7, type=int, help='Kernel size for Sobel gradient filtering')
@optgroup.option('--bg-roi-fill-holes', default=True, type=bool, help='Fill holes in ROI')
@optgroup.option('--use-plane-bground', is_flag=True, help='Use a plane fit for the background. Useful for mice that don\'t move much')
@optgroup.group('Output')
@optgroup.option('--output-dir', type=click.Path(), help='Output directory to save the results')
@optgroup.option('--min-height', default=0, type=int, help='Min mouse height from floor (mm)')
@optgroup.option('--max-height', default=100, type=int, help='Max mouse height from floor (mm)')
@optgroup.option('--stream', default=['depth'], multiple=True, type=click.Choice(['depth', 'rgb']),
    help='Stream types to output, specify multiple times for multiple streams')
@optgroup.option('--output-label-studio', is_flag=True, help='Output label-studio files')
@optgroup.group('Input and Processing')
@optgroup.option('--chunk-size', default=1000, type=int, help='Number of frames for each processing iteration')
def generate_dataset(input_file, num_samples, indices, sample_method, chunk_size, bg_roi_dilate, bg_roi_shape, bg_roi_index, bg_roi_weights,
            bg_roi_depth_range, bg_roi_gradient_filter, bg_roi_gradient_threshold, bg_roi_gradient_kernel, bg_roi_fill_holes, use_plane_bground,
            output_dir, min_height, max_height, stream, output_label_studio):
    ''' CLI entrypoint for generating a dataset for model training '''
    setup_logging()

    if indices is not None:
        if os.path.exists(indices):
            with open(indices, mode='r', encoding='utf-8') as ind_file:
                indices = sorted([int(l) for l in ind_file.readlines()])
            del ind_file
        else:
            indices = sorted([int(i) for i in indices.split(',')])

    roi_params = {
        'bg_roi_dilate': bg_roi_dilate,
        'bg_roi_shape': bg_roi_shape,
        'bg_roi_index': bg_roi_index,
        'bg_roi_weights': bg_roi_weights,
        'bg_roi_depth_range': bg_roi_depth_range,
        'bg_roi_gradient_filter': bg_roi_gradient_filter,
        'bg_roi_gradient_threshold': bg_roi_gradient_threshold,
        'bg_roi_gradient_kernel': bg_roi_gradient_kernel,
        'bg_roi_fill_holes': bg_roi_fill_holes,
        'use_plane_bground': use_plane_bground,
    }

    if len(stream) == 0:
        stream = ['depth']
    stream = list(set(stream))

    output_info = generate_dataset_for_sessions(input_files=input_file,
                                                streams=stream,
                                                num_samples=num_samples,
                                                indices=indices,
                                                sample_method=sample_method,
                                                roi_params=roi_params,
                                                output_dir=output_dir,
                                                min_height=min_height,
                                                max_height=max_height,
                                                chunk_size=chunk_size)

    if output_label_studio:
        ls_task_dest = os.path.join(output_dir, 'tasks.json')
        write_label_studio_tasks(output_info, ls_task_dest)



@cli.command(name='dataset-info', short_help='Interogate datasets for information')
@click.argument('annot_file', required=True, nargs=-1, type=click.Path(exists=True))
@click.option('--replace-data-path', multiple=True, default=[], type=(str, str),
    help='Replace path to data image items in `annot_file`. Specify <search> <replace>')
def dataset_info(annot_file, replace_data_path):
    ''' Interrogate datasets and show statistics.

        \b
        Includes the following information:
         -> Number of annotations in each [sub-]dataset
         -> Total number of annotations across all datasets
         -> Size range of images in the dataset
         -> Statistics on the size and ratio of instance bounding boxes
         -> Statistics on the image pixel intensities
    '''
    setup_logging()
    load_annotations_helper(annot_file, replace_data_path, register=False, show_info=True)


@cli.command(name='infer-dataset', help='Run inference on a dataset')
@click.argument('model_path', nargs=1, type=click.Path(exists=True))
@click.argument('annot_file', nargs=1, type=click.Path(exists=True))
@click.option('--replace-data-path', multiple=True, default=[], type=(str, str),
    help='Replace path to data image items in `annot_file`. Specify <search> <replace>')
@optgroup.group('Model Inference')
@optgroup.option('--device', default=get_default_device(), type=click.Choice(get_available_devices()), help='Device to run model inference on')
@optgroup.option('--checkpoint', default='last', help='Model checkpoint to load. Use "last" to load the last checkpoint')
@optgroup.option('--batch-size', default=10, type=int, help='Number of frames for each model inference iteration')
@optgroup.option('--instance-threshold', default=0.05, type=click.FloatRange(min=0.0, max=1.0), help='Minimum score threshold to filter inference results')
@optgroup.option('--expected-instances', default=1, type=click.IntRange(min=1), help='Maximum number of instances expected in each frame')
def infer_dataset(model_path, annot_file, replace_data_path, device, checkpoint, batch_size, instance_threshold, expected_instances):
    """ Run inference on a dataset
    """

    # load model
    print('Loading model....')
    if os.path.isfile(model_path) and model_path.endswith('.ts'):
        print(f' -> Using torchscript model "{os.path.abspath(model_path)}"....')
        print(' -> WARNING: Ignoring --device parameter because this is a torchscript model')
        predictor = Predictor.from_torchscript(model_path)
        model_version = model_path

    else:
        cfg = get_base_config()
        with open(os.path.join(model_path, 'config.yaml'), 'r', encoding='utf-8') as cfg_file:
            cfg = cfg.load_cfg(cfg_file)

        if checkpoint == 'last':
            cfg.MODEL.WEIGHTS = get_last_checkpoint(model_path)
            print(f' -> Using last model checkpoint: "{cfg.MODEL.WEIGHTS}"')
        else:
            cfg.MODEL.WEIGHTS = get_specific_checkpoint(model_path, checkpoint)
            print(f' -> Using model checkpoint at iteration {checkpoint}: "{cfg.MODEL.WEIGHTS}"')

        print(f" -> Setting device to \"{device}\"")
        cfg.MODEL.DEVICE = device

        cfg.MODEL.ROI_HEADS.SCORE_THRESH_TEST = instance_threshold # set a custom testing threshold
        cfg.TEST.DETECTIONS_PER_IMAGE = expected_instances # set number of detections per image
        predictor = Predictor.from_config(cfg)
        model_version = cfg.MODEL.WEIGHTS

    print(f' -> Actually using device "{predictor.device}"')
    print('')


    # load the annotations / tasks
    annotations = read_tasks(annot_file)
    with open(annot_file, 'r', encoding='utf-8') as in_file:
        raw_tasks = json.load(in_file)
    working_annotations = replace_multiple_data_paths_in_annotations(annotations, replace_data_path)
    register_datasets(working_annotations, split=False)
    data_loader = Trainer.build_test_loader(cfg, cfg.DATASETS.TRAIN)


    # submit tasks to network
    for idx, inputs in enumerate(data_loader):
        outputs = predictor(inputs[0]['image'][0, :, :, None])
        instance = cast(Instances, outputs['instances'][0].to('cpu'))
        annot = raw_tasks[idx]
        annot['predictions'] = [{
            'model_version': model_version,
            'score': float(instance.scores[0]),
            'result': []
        }]

        # add mask
        poly = mask_to_poly(instance.pred_masks.numpy().astype('uint8')[0])[0]
        poly[:,:,1] = (poly[:,:,1] / instance.image_size[1]) * 100
        poly[:,:,0] = (poly[:,:,0] / instance.image_size[0]) * 100
        annot['predictions'][0]['result'].append({
            'original_width': int(instance.image_size[1]),
            'original_height': int(instance.image_size[0]),
            'image_rotation': 0,
            'type': 'polygonlabels',
            'from_name': 'label',
            'to_name': 'image',
            'value': {
                'polygonlabels': ['Mouse'],
                'points': poly[:,0,:].tolist()
            }
        })

        # add keypoints
        for i, kp in enumerate(default_keypoint_names):
            annot['predictions'][0]['result'].append({
                'original_width': int(instance.image_size[1]),
                'original_height': int(instance.image_size[0]),
                'image_rotation': 0,
                'type': 'keypointlabels',
                'from_name': 'keypoint-label',
                'to_name': 'image',
                'value': {
                    'keypointlabels': [kp],
                    'x': float((instance.pred_keypoints[0, i, 0] / instance.image_size[1]) * 100),
                    'y': float((instance.pred_keypoints[0, i, 1] / instance.image_size[0]) * 100),
<<<<<<< HEAD
=======
                    'width': (1.0 / 3.75)
>>>>>>> b2611f1f
                }
            })

    # save tasks to file, now including annotations
    write_label_studio_tasks(raw_tasks, annot_file+'.predictions.json')


    # get back inference results
    # add inference results as annotations to tasks
    # save new annotations including predictions from the model



@cli.command(name='compile-model', help='Compile a model for deployment')
@click.argument('model_dir', nargs=1, type=click.Path(exists=True))
@click.argument('annot_file', required=True, nargs=-1, type=click.Path(exists=True))
@click.option('--replace-data-path', multiple=True, default=[], type=(str, str),
    help='Replace path to data image items in `annot_file`. Specify <search> <replace>')
@click.option('--checkpoint', default='last', help='Model checkpoint to load. Use "last" to load the last checkpoint.')
@click.option('--device', default=get_default_device(), type=click.Choice(get_available_devices()), help='Device to compile model for.')
@click.option('--eval-model', is_flag=True, help='Run COCO evaluation metrics on supplied annotations.')
@click.option('--instance-threshold', default=0.05, type=click.FloatRange(min=0.0, max=1.0), help='Minimum score threshold to filter inference results')
@click.option('--expected-instances', default=1, type=click.IntRange(min=1), help='Maximum number of instances expected in each frame')
def compile_model(model_dir, annot_file, replace_data_path, checkpoint, device, eval_model, instance_threshold, expected_instances):
    ''' CLI entrypoint for compiling a model to torchscript '''
    setup_logging()

    logging.info('Loading model....')
    register_dataset_metadata('moseq_train')
    cfg = get_base_config()
    with open(os.path.join(model_dir, 'config.yaml'), 'r', encoding='utf-8') as cfg_file:
        cfg = cfg.load_cfg(cfg_file)

    if checkpoint == 'last':
        logging.info(' -> Using last model checkpoint....')
        cfg.MODEL.WEIGHTS = get_last_checkpoint(model_dir)
    else:
        logging.info(f' -> Using model checkpoint at iteration {checkpoint}....')
        cfg.MODEL.WEIGHTS = get_specific_checkpoint(model_dir, checkpoint)

    cfg.MODEL.ROI_HEADS.SCORE_THRESH_TEST = instance_threshold  # set a custom testing threshold
    cfg.TEST.DETECTIONS_PER_IMAGE = expected_instances  # set a custom number of detections per image

    logging.info(f' -> Setting device to \'{device}\'')
    cfg.MODEL.DEVICE = device

    load_annotations_helper(annot_file,
                            replace_data_path,
                            mask_format=cfg.INPUT.MASK_FORMAT,
                            register=True,
                            show_info=True)

    logging.info('Exporting model....')
    export_model(cfg, model_dir, run_eval=eval_model)



@cli.command(name='find-outliers', help='Find putative outlier frames in an extracted session')
@click.argument('result_h5', required=True, nargs=-1, type=click.Path(exists=True))
@click.option('--window', default=6, type=int, help='sliding window size for jumping algorithm')
@click.option('--threshold', default=10, type=float, help='threshold for jumping algorithm')
def find_outliers(result_h5, window, threshold):
    ''' CLI entrypoint for finding outliers in extracted session data '''
    setup_logging()
    kpt_names = [kp for kp in default_keypoint_names if kp != 'TailTip']

    for h5_path in result_h5:
        find_outliers_h5(h5_path, keypoint_names=kpt_names, jump_win=window, jump_thresh=threshold)



@cli.command(name='system-info', short_help='Show relevant system information')
def system_info():
    ''' Show relevant system information, including framework versions and system devices
    '''
    setup_logging()
    logging.info('')
    logging.info('System Framework Versions:')
    vdata = get_system_versions()
    logging.info(tabulate(vdata, headers='keys'))

    logging.info('\n')

    logging.info(f'System Devices (default is {get_default_device()}):')
    dinfo = get_available_device_info()
    if dinfo is not None:
        logging.info(tabulate(dinfo, headers='keys'))
    else:
        logging.info('No devices found')
    logging.info('\n')



@cli.command(name='manual-flip', short_help='Apply manually annotated flips to an extraction result')
@click.argument('h5_file', nargs=1, type=click.Path(exists=True))
@click.argument('flips_file', nargs=1, type=click.Path(exists=True))
@click.option('--visualize/--no-visualize', default=True, help='Visualize the newly flipped dataset')
def manual_flip(h5_file, flips_file, visualize):
    ''' Manually flip frames according to flips file

    Will backup the h5 file before applying manual flip corrections. This process will correct depth
    frames, masks, angles, and keypoints by rotating these properties 180 degrees from the existing angle.

    By default, a movie visualization of the corrected data is generated. It attempts to emulate the video
    produced by the `extract` command, but anything outside of the copped depth region cannot be reconstructed.
    '''
    setup_logging()
    logging.info('')

    h5_path = Path(h5_file)
    assert h5_path.exists()

    # read flips file
    flips = read_flips_file(flips_file)
    logging.info(f'Read {len(flips)} flip ranges, comprising {sum([stop - start for start, stop in flips])} total frames')

    # create backup of h5 file
    h5_back_path = backup_existing_file(h5_path)
    logging.info(f'Successfully backed up h5 file: {h5_path} -> {h5_back_path}')

    # apply flips
    logging.info('Applying filps to dataset....')
    flip_dataset(h5_path, flip_ranges=flips)
    logging.info('Flips successfully applied')

    # if requested, visualize the dataset
    if visualize:
        register_dataset_metadata('moseq')
        vdest = find_unused_file_path(h5_path.with_name(f'{h5_path.stem}.manual_fliped.mp4'))
        logging.info(f'Generating preview video: {vdest}')

        H5ResultPreviewVideoGenerator(h5_file).generate(vdest)


@cli.command(name='verify-flips', short_help='Verify flip files')
@click.argument('flip_file', nargs=-1, type=click.Path(exists=True))
def verify_flips(flip_file):
    ''' Verify flip ranges in a flip file

        \b
        Ensures files can be properly parsed and several
        additional checks on the parsed ranges:
        - checks that stop is less than start
        - checks ranges for overlaps
    '''
    setup_logging()
    logging.info(f'\nChecking {len(flip_file)} flip files for errors:\n\n')
    error_count = 0
    was_last_error = False
    for ff in flip_file:
        # read flips file
        try:
            flips = read_flips_file(ff)

            if was_last_error:
                logging.info('\n')

        except RuntimeError as e:
            error_count += 1
            was_last_error = True
            logging.warning(f'\nWARNING: {str(e)}\n')
        else:
            was_last_error = False
            logging.info(f'OK: File "{ff}" containing {len(flips)} ranges appears valid\n')

    if error_count == 0:
        logging.info(f'\nIt appears all {len(flip_file)} files are valid.\n')
    else:
        logging.warning(f'\nWARNING: {error_count}/{len(flip_file)} files have at least one issue!\n')




if __name__ == '__main__':
    cli()<|MERGE_RESOLUTION|>--- conflicted
+++ resolved
@@ -438,10 +438,7 @@
                     'keypointlabels': [kp],
                     'x': float((instance.pred_keypoints[0, i, 0] / instance.image_size[1]) * 100),
                     'y': float((instance.pred_keypoints[0, i, 1] / instance.image_size[0]) * 100),
-<<<<<<< HEAD
-=======
                     'width': (1.0 / 3.75)
->>>>>>> b2611f1f
                 }
             })
 
